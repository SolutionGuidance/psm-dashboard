--- conflicted
+++ resolved
@@ -16,26 +16,6 @@
 progress charts that show both high-level and detailed views of the
 PSM's feature progress.
 
-* `burn-down.html`, `index.html`
-  Browser entry points to the dashboard.
-  TBD: It looks like `burn-down.html` is the real entry point
-       and that `index.html` is obsolete or outdated, but it
-       would be great to get confirmation or denial of that.
-
-* `burn-down.js`, `dashboard.js`, `features-pie-chart.js`
-  JavaScript code used by the dashboard pages.
-
-* `refresh-dashboard`
-   Script to orchestrate everything: gather and combine the
-   features/RTM mapping, requirements, and issue labels so as to
-   produce `dashboard-input.json`
-
-* `features-info.json`
-  The result of one run of `refresh-dashboard`.  This is a generated
-  file and therefore in theory we shouldn't version it here.  But in
-  practice: it's rather expensive to generate, so once we have a new
-  version we like to keep it until the next time we regenerate.
-
 ## Development guidelines
 
 We're pretty loose here right now.  A few things:
@@ -56,6 +36,20 @@
 
 ## What's here.
 
+* `burn-down.html`, `index.html`
+  Browser entry points to the dashboard.
+  TBD: It looks like `burn-down.html` is the real entry point
+       and that `index.html` is obsolete or outdated, but it
+       would be great to get confirmation or denial of that.
+
+* `burn-down.js`, `dashboard.js`, `features-pie-chart.js`
+  JavaScript code used by the dashboard pages.
+
+* `refresh-dashboard`
+   Script to orchestrate everything: gather and combine the
+   features/RTM mapping, requirements, and issue labels so as to
+   produce `refresh-dashboard.json`
+
 * `get-inputs`
   Script that gathers data from various PSM project sources
   (high-level features list, requirements list, issue tracker) and
@@ -66,24 +60,16 @@
 * `features-info.json`
   Input data for the dashboard display code.
 
-<<<<<<< HEAD
-  This is the result of a single run of `get-inputs`.  We version it
-  here because generating the data takes a while, and is currently a
-  manual process, so keeping the results of most recent run easily
-  available in the repository is helpful.  Later we may arrange for
-  the dashboard to auto-generate this data regularly; then we might
-  stop versioning the data here, or might keep it here but rename it
-  to make clear that it's just a sample and likely to be out-of-date.
-=======
-* `dashboard-data-sketch.txt`
-  A description of the output format that `get-inputs` produces.
+  The result of one run of `refresh-dashboard`.  This is a generated
+  file and therefore in theory we shouldn't version it here.  But in
+  practice: it's rather expensive to generate, so once we have a new
+  version we like to keep it until the next time we regenerate.
 
 * `psm-reqs.el`, `psm_reqs.py`, `show-reqs`
   Helper code for handling PSM reqs.
 
 * `reqs2any`
    Parse PSM reqs from a CSV file and display them in various ways.
->>>>>>> 7357ea64
 
 * `non-hidden-RTM-rows.org`
   An initial export of PSM requirements to Org Mode format (done manually,
