--- conflicted
+++ resolved
@@ -1,16 +1,11 @@
 #!/bin/sh
 
-<<<<<<< HEAD
-# ./gather-info expects to find the CSV-formatted reqs in RTM.csv.
-./reqs2csv > RTM.csv
-=======
 if [ ! -f psm-dashboard-config.json ]; then
   echo "ERROR: You have no 'psm-dashboard-config.json' file."
   echo "       Please copy 'psm-dashboard-config.json.tmpl' to"
   echo "       that name, edit as needed, and try again."
   exit 1
 fi
->>>>>>> ca5a69ce
 
 echo ""
 echo "Fetching and combining data (this can take a long time)..."
